import specializer as s
import ranker as r
import numpy as np
from importlib import reload
import networkx as nx
import matplotlib.pyplot as plt
import time
import autograd.numpy as anp
import sys
np.set_printoptions(threshold=sys.maxsize)

if __name__ == "__main__":
    reload(s)
    A = np.array([
        [0,0,0,0,0,0,0,0],
        [0,0,1,0,0,0,0,0],
        [1,1,0,1,0,0,0,0],
        [1,0,1,0,0,0,0,0],
        [1,0,0,0,0,1,0,0],
        [1,0,0,0,1,0,1,0],
        [0,0,0,0,0,1,0,0],
        [0,1,1,1,1,1,1,0]
    ])

    def sig(x):
        return anp.tanh(x)
    def sig2(x):
        return -1.*anp.tanh(x)
    def sig3(x):
        return -2.0*anp.tanh(x)
    def zero(x):
        return 0*x
    def f1(x):
        return anp.sin(x)
    def f2(x):
        return 0.9*x + 7/5
    def f3(x):
        return 0.9*x + 0.5

    f = np.array([
        [sig,sig2,sig,sig,sig,sig,sig2,sig],
        [sig2,sig2,sig2,sig2,sig2,sig2,sig2,sig2],
        [sig,sig2,sig,sig,sig,sig,sig2,sig],
        [sig,sig2,sig,sig,sig,sig,sig2,sig],
        [sig,sig2,sig,sig,sig,sig,sig2,sig],
        [sig,sig2,sig,sig,sig,sig,sig2,sig],
        [sig2,sig2,sig2,sig2,sig2,sig2,sig2,sig2],
        [sig,sig2,sig,sig,sig,sig,sig2,sig]
    ])

    a = np.array([zero,f1,f1,f1,f1,f1,f1,f1])
    labels = ['1','2','3','4','5','6','7','8']

    G = s.DirectedGraph(A, (a,f), labels=labels)
    # print(G.coloring())
    # G.network_vis()#use_eqp=True)
    # G.iterate(20,np.random.random(8),graph=True)
    base = ['1','8','5','6','7']
    G.specialize(base)
<<<<<<< HEAD
=======
<<<<<<< HEAD:test/equit.py
    G.network_vis(use_eqp=True)
=======
>>>>>>> a0b4864f
    # with open('half_spec.txt', 'w') as out_file:
    #     out_file.write(str(G.A))
    G.iterate(20,np.random.random(23),graph=True)
    # G.network_vis(use_eqp=True)
<<<<<<< HEAD
    # print(G.n)
=======
    # print(G.n)
>>>>>>> master:code/equit.py
>>>>>>> a0b4864f
<|MERGE_RESOLUTION|>--- conflicted
+++ resolved
@@ -56,20 +56,4 @@
     # G.network_vis()#use_eqp=True)
     # G.iterate(20,np.random.random(8),graph=True)
     base = ['1','8','5','6','7']
-    G.specialize(base)
-<<<<<<< HEAD
-=======
-<<<<<<< HEAD:test/equit.py
-    G.network_vis(use_eqp=True)
-=======
->>>>>>> a0b4864f
-    # with open('half_spec.txt', 'w') as out_file:
-    #     out_file.write(str(G.A))
-    G.iterate(20,np.random.random(23),graph=True)
-    # G.network_vis(use_eqp=True)
-<<<<<<< HEAD
-    # print(G.n)
-=======
-    # print(G.n)
->>>>>>> master:code/equit.py
->>>>>>> a0b4864f
+    G.specialize(base)