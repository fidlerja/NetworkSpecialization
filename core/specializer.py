import numpy as np
import scipy.linalg as la
import scipy.optimize as opt
import networkx as nx
import itertools
import matplotlib.pyplot as plt
import autograd as ag
import autograd.numpy as anp
from numba import jit


################################ WORK TO BE DONE ##############################
"""
For large matrices we get memory errors, I've found that the upper bound on the
number of nodes it around 13,000, after that the ndarray is no longer a good
tool to use to store the information about the network. Thankfully, these
graphs we are working with are fairly sparse so they should be able to be
implemented in a sparse matrix.
"""
###############################################################################


class DirectedGraph:

    """
    Creates a directed graph that is meant to represent a dynamical network,
    both it's structure and dynamics

    Attributes:
        A (Square, ndarray): the adjecency matrix of a directed graph where
            A(i,j) is node i receiving from node j
        n (int): the number of nodes in the graph
        dynamics (tuple (a,f)):
            a (float): effect of node on itself
            f (nxn matrix valued function): functional relation between each
                of the nodes
        labels (list(str)): list of labels assigned to the nodes of the graph
        labeler (dict(int, str)): maps indices to labels
        indexer (dict(str, int)): maps labels to indices
        colors (dict(int, list(int))): cluster dictionary

    Methods:
        specialize()
        iterate()
        structural_eigen_centrality()
        eigen_centrality()
        detect_sync()
        spectral_radius()
        network_vis()
        coloring()
    """

    def __init__(self, A, dynamics, labels=None):
        """
        Parameters:
            A ((n,n) ndarray): The asjecency matrix to a directed graph where
                A[i,j] is node i receiving from node j
            Labels (list(str)): labels for the nodes of the graph, defaults to
                0 indexing
        """

        n,m = A.shape
        if n != m :
            raise ValueError('Matrix not square')
        if np.diag(A).sum() != 0:
            raise ValueError('Some nodes have self edges')
        # Determine how that labels will be created
        # defaults to simple 0 indexing
        if type(labels) == type(None):
            labels = [f'{i}' for i in range(n)]
        elif (
            type(labels) != type(list()) or
            len(labels) != n or
            type(labels[0]) != type(str())
        ):
            raise ValueError('labels must be a string list of length n')

        self.A = A
        self.n = n
        self.dynamics = dynamics
        self.indices = np.arange(n)
        self.labeler = dict(zip(np.arange(n), labels))
        self.indexer = dict(zip(labels, np.arange(n)))
        # we use the original indexer when we look at dynamics on the network
        # this dict doesn't change under specialization
        self.original_indexer = self.indexer.copy()
        self.colors = dict()
        self.trivial_clusters = set()
        self.nontrivial_nodes = set(self.indices)



    def origination(self, i):
        """
        Returns the original index, associated with the matrix valued dynamics
        function, of a given node index

        Parameters:
            i (int): the current index of a given node in self.A
        Returns:
            o_i (int): the original index of i
        """

        label = self.labeler[i]
        # find the first entry in the node's label
        temp_ind = label.find('.')
        # if it is not the original label we use temp_ind
        if temp_ind != -1:
            label = label[:temp_ind]
        return self.original_indexer[label]

    def set_dynamics(self):
        """
        Using a matrix valued function, set the dynamics of the network

        Implicit Parameters:
            f (nxn matrix valued function): this discribes the independent
                influence the jth node has on the ith node it will use the
                format for the position i,j in the matrix, node i receives
                from node j
        Returns:
            F (n-dimensional vector valued function): this is a vector valued
                function that takes in an ndarray of node states and returns
                the states of the nodes at the next time step
        """

        def create_component_function(A,f,i, o_i):
            """Returns the ith component function of the network"""

            def compt_func(x):
                return np.sum([self.A[i,j]*f[o_i,self.origination(j)](x[j]) for j in range(self.n)])
            return compt_func

        # here we unpack the different parts of the dynamic function
        a,f = self.dynamics

        F = [None]*self.n
        for i in range(self.n):
            o_i = self.origination(i)
            # for each node we create a component function that works much like
            # matrix multiplication
            F[i] = create_component_function(self.A, f, i, o_i)
        # we return a vector valued function that can be used for iteration
        return a, F

    def iterate(
            self, iters, initial_condition,
            graph=False, save_img=False, title=None):
        """
        Model the dynamics on the network for iters timesteps given an intial
        condition

        Parameters
            iters (int): number of timsteps to be simulated
            initial_condition (ndarray): initial conditions of the nodes
            graph (bool): will graph states of nodes over time if True
        Returns:
            x (ndarray): the states of each node at every time step
        """

        # grab the iterative funciton
        a, f = self.set_dynamics()
        def G(t): return [a[self.origination(k)](t[k]) + f[k](t) for k in range(self.n)]

        # initialize an array to be of length iters
        t = [None]*iters
        # set the first entry to be the initial condition
        t[0] = initial_condition
        # the ith entry is the state of the network at time step i
        for i in range(1,iters):
            t[i] = G(t[i-1])
        t = np.array(t)

        # for graphing or saving a graph
        if graph or save_img:
            domain = np.arange(iters)
            for i in range(self.n):
                plt.plot(domain, t[:,i], label=self.labeler[i], lw=2)
            plt.xlabel('Time')
            plt.ylabel('Node Value')
            plt.title('Network Dynamics')
            plt.legend()
            if save_img:
                plt.savefig(title)
            if graph:
                plt.show()
        return t

    def iterate_with_perturbations(
            self, iters, initial_condition, perterbations,
            graph=False, save_img=False, title=None):
        """
        Model the dynamics on the network for iters timesteps given an intial
        condition

        Parameters
            iters (int): number of timsteps to be simulated
            initial_condition (ndarray): initial conditions of the nodes
            perterbations (tuple(timesteps, scale)):
                timesteps (list): time steps to perterb the system at
                scalar (float): scalar used to scale the random perterbations
            graph (bool): will graph states of nodes over time if True
        Returns:
            x (ndarray): the states of each node at every time step
        """

        # grab the iterative funciton
        a, f = self.set_dynamics()
        def G(t): return [a[self.origination(k)](t[k]) + f[k](t) for k in range(self.n)]

        # initialize an array to be of length iters
        t = [None]*iters
        # set the first entry to be the initial condition
        t[0] = initial_condition
        # the ith entry is the state of the network at time step i
        for i in range(1,iters):
            if i in perterbations[0]:
                t[i] = t[i-1] + np.random.random(self.n)*perterbations[1]
            else:
                t[i] = G(t[i-1])
        t = np.array(t)

        # for graphing or saving a graph
        if graph or save_img:
            domain = np.arange(iters)
            for i in range(self.n):
                plt.plot(domain, t[:,i], label=self.labeler[i], lw=2)
            plt.xlabel('Time')
            plt.ylabel('Node Value')
            plt.title('Network Dynamics')
            plt.legend()
            if save_img:
                plt.savefig(title)
            if graph:
                plt.show()
        return t


    def specialize(self, base, verbose=False,recolor=True):
        """
        Given a base set, specialize the adjacency matrix of a network

        Parameters:
            base (list, int or str): list of base nodes, the other nodes will
                become the specialized set
            verbose (bool): print out key information as the code executes
        """
        print('Specializing...',end=' ')
        # if the base was given as a list of nodes then we convert them to the
        # proper indexes
        if type(base[0]) == str:
            for i, k in enumerate(base):
                base[i] = self.indexer[k]
        elif type(base[0]) != int:
            if not np.issubdtype(base[0], np.integer):
                raise ValueError('base set must be either a list of labels'
                    'or a list of indices')
        if type(base) != list:
            base = list(base)
        if len(base) > self.n:
            raise ValueError('base list is too long')

        base_size = len(base)
        # permute the matrix so the base set comes first
        self._base_first(base)

        # initialize the new specialized matrix as a diagonal matrix with the
        # base set in the first slot
        B = self.A[:base_size, :base_size].copy()
        diag = [B]

        # find the strongly connected components of the network
        smallA, comp = self._compress_graph(base_size)

        pressed_paths = self._find_paths_to_base(smallA, base_size, comp)

        n_nodes = base_size
        links = []

        # we create this diag labeler which will associate an index of the
        # list diag to a strongly connected component set
        diag_labeler = {}
        i = 1

        for path in pressed_paths:
            components = [comp[k] for k in path]
            paths = self._path_combinations(components)
            comp_to_add = [self.A[[self.indexer[k] for k in c], :][:, [self.indexer[k] for k in c]] for c in components[1:-1]].copy()

            for p in paths:
                for compt in components[1:-1]:
                    diag_labeler[i] = compt
                    i += 1
                diag += comp_to_add
                links += self._link_adder(p, n_nodes, components)
                n_nodes += sum(map(len, comp_to_add))

        # we update the labeler to correctly label the newly created nodes
        step = base_size
        for i in range(1,len(diag)):
            comp_len = diag[i].shape[0]
            for k in range(comp_len):
                self.labeler[step + k] = diag_labeler[i][k] + f'.{i}'
            step += comp_len

        self._update_indexer()

        if verbose:
            print(f'This is the original matrix:\n{self.A}\n')

        # create the new specialized matrix
        S = la.block_diag(*diag)
        for l in links: S[l] = 1
        self.A = S
        self.indices = np.arange(n_nodes)
        self.n = self.A.shape[0]

        if verbose:
            print(f'Strongly connected components:\n {comp}\n')
            temp_paths = []
            for path in pressed_paths:
                temp_paths.append([comp[k] for k in path])
            print(f'Paths from base node to base node:\n {temp_paths}\n')
            print(f'Number of nodes in the specialized matrix:\n {n_nodes}\n')

        # the coloring must be set to none
        self.colors = dict()

        if recolor:
            self.coloring()
        print('Done!')
        return

    def _update_indexer(self):
        """
        This function assumes that self.labeler is correct in its labeling:
        it reassigns the labels to the correct indices
        """

        indices = self.labeler.keys()
        labels = self.labeler.values()
        self.indexer = dict(zip(labels, indices))
        return

    def _update_labeler(self):
        """
        This function assumers that self.indexer is correct in its indexing:
        it reassigns the indices to the correct labels
        """

        labels = self.indexer.keys()
        indices = self.indexer.values()
        self.labeler = dict(zip(indices, labels))
        return

    def _base_first(self, base):
        """
        Permutes the A matrix so that the base set corrosponds to the beginning
        set of rows and columns in A

        Parameters:
            base (list, int): a list of the indices of the base set

        Returns:
            None
        """

        # find the indices of the strongly connected set and append them to
        # the end of the base set to for the permutation of A


        to_specialize = [i for i in self.indices if i not in base]
        permute = base + to_specialize
        # Change the labeler to reflect the permutation and update the indexer
        self.labeler = {i : self.labeler[permute[i]] for i in range(self.n)}
        self._update_indexer()

        # This will rearrange the indices to put the base set first
        pA = self.A[permute,:]
        pA = pA[:,permute]

        self.A = pA
        return

    def _compress_graph(self, base_size):
        """
        Creates a new matrix smallA that is the compressed adjacency matrix of
        A, each strongly connected component is represented as a single node

        Parameters:
            base_size (int): number of nodes in the base set

        Returns:
            smallA (ndarray, square): compressed adjacency matrix of A
            comp (dict, int: list(str)): a labling dictionary maping each node
                of the compressed graph to the set of nodes it represents
        """

        # find the strongly connected components
        spec = self.A[base_size:, base_size:]

        # we use nx to create a directed graph of this part
        spec_graph = nx.DiGraph(spec.T)

        # use nx to find the strongly connected components of specG
        SCComp = [np.array(list(c)) for c in nx.strongly_connected_components(spec_graph)]
        num_comp = len(SCComp)
        N = base_size + num_comp

        # comp will be a dictionary mapping base nodes to components
        # comp will keep track of the labels of the components
        comp = {}
        for i in range(base_size):
            comp[i] = [self.labeler[i]]

        for i in range(num_comp):
            temp1 = SCComp[i]
            comp[i+base_size] = [self.labeler[k+base_size] for k in temp1]

        # smallA will for our compressed A matrix lumping together all the
        # strongly connected components
        smallA = np.zeros((N,N))
        smallA[:base_size, :base_size] = self.A[:base_size, :base_size]

        for i in range(base_size, N):
            i_indices = [self.indexer[k] for k in comp[i]]

            smallA[:base_size, i] = (self.A[:base_size, i_indices].sum(axis=1) != 0)*1.
            smallA[i, :base_size] = (self.A[i_indices, :base_size].sum(axis=0) != 0)*1.

            for j in range(base_size, i):
                j_indices = [self.indexer[k] for k in comp[j]]

                smallA[i,j] = (not (self.A[i_indices, :][:, j_indices] == 0).all())*1.
                smallA[j,i] = (not (self.A[j_indices, :][:, i_indices] == 0).all())*1.
        return smallA, comp

    def _find_paths_to_base(self, smallA, base_size, comp):
        """
        Finds all the paths between the base nodes that pass through the
        specialization set in the compressed graph

        Parameters:
            smallA (ndarray): a compressed adjecency matrix
            base_size (int): number of nodes in the base set

        Returns:
            pressed_paths (list, list(str)): list of paths that pass through
                the specialization set
        """

        _, N = smallA.shape
        pressed_paths = []

        # find the path between every pair of nodes
        for b1 in range(base_size):
            for b2 in range(base_size):
                # remove all other base ndes from the graph so we only find
                # paths through the specialization set
                if b1 == b2:
                    # in this case we look for cycles
                    mask = [b1] + list(range(base_size, N))
                    new_size = len(mask) + 1
                    reducedA = np.zeros((new_size, new_size))
                    reducedA[:-1, :-1] = smallA[mask,:][:, mask]
                    # remove in going edges from the base node and add to new
                    # node
                    reducedA[-1,:] = reducedA[0,:]
                    reducedA[0,:] = np.zeros(new_size)
                    G = nx.DiGraph(reducedA.T)
                    # find paths from the base node to the new node
                    # which is the same as finding cycles in this case
                    paths = list(nx.all_simple_paths(G,0,new_size-1))

                else:
                    mask = [b1,b2] + list(range(base_size, N))
                    reducedA = smallA[mask,:][:,mask]
                    # remove base node interations
                    reducedA[:2,:2] = np.zeros((2,2))
                    G = nx.DiGraph(reducedA.T)
                    paths = list(nx.all_simple_paths(G,0,1))

                # process the paths
                for p in paths:
                    if p != []:
                        if b1 == b2:
                            p = np.array(p) + base_size - 1
                        else:
                            p = np.array(p) + base_size - 2
                        p[[0,-1]] = [b1,b2]
                        pressed_paths.append(p)
        return pressed_paths

    def _path_combinations(self, components):
        """
        Given a path through the connected components of A, find every unique
        combination of edges between the components that can be followed to
        complete the given path

        Parameters:
            components (list, ):
        """

        link_opt = []
        path_length = len(components)
        # n_nodes will keep track of the number of nodes in each branch
        n_nodes = 1

        for i in range(path_length - 1):
            _i = [self.indexer[k] for k in components[i+1]]
            _j = [self.indexer[k] for k in components[i]]
            rows, cols = np.where(self.A[_i,:][:,_j] == 1)

            if i == 0:
                cols += [self.indexer[k] for k in components[0]]
                rows += n_nodes
            elif i == path_length - 2:
                rows += [self.indexer[k] for k in components[-1]]
                cols += n_nodes - len(components[i])
            else:
                rows += n_nodes
                cols += n_nodes - len(components[i])
            edges = zip(rows,cols)
            n_nodes += len(components[i+1])
            link_opt.append(edges)

        all_paths = [list(P) for P in itertools.product(*link_opt)]
        return all_paths

    def _link_adder(self, path, n_nodes, components):
        """
        Produces the link needed to add a branch of stringly connected
        components to a graph with n_nodes

        Parameters:
            path (list, tuple): edges between component nodes
            n_nodes (int): number of nodes in the original graph
            components (list, list()):
        """

        links = []
        path_length = len(path)

        for i in range(path_length):
            if i == 0:
                links.append((path[i][0] + n_nodes - 1, path[i][1]))
            elif i == path_length - 1:
                links.append((path[i][0], path[i][1] + n_nodes - 1))
            else:
                links.append((path[i][0] + n_nodes-1, path[i][1] + n_nodes-1))

        return links



    def stability_matrix(self):
        """
        Returns:
            (ndarray): the stability matrix of the network where the i,j entry
                is the supremum of the partial ith function with respect to
                the jth argument, which is the derivative of the i,jth entry
                of self.dynamics[1]
        """

        # extract the functions that determine the dynamics
        a,f = self.dynamics
        Df = np.zeros((self.n,self.n))
        domain = np.linspace(-10,10,50000)

        # since the i,j entry of the stability matrix is the absolute
        # supremum of the partial of the ith function with respect to
        # the the jth variable we loop through the nxn Df matrix and
        # look the the derivatives of the entries of the functional
        # matrix
        for i in range(self.n):
            o_i = self.origination(i)
            for j in range(self.n):
                o_j = self.origination(j)

                # if i == j we consider the self edge case
                if i == j:
                    # find the negative of the function's derivative
                    func = a[o_i]
                    def _df(x): return -1.*ag.elementwise_grad(func)(x)
                    _range = _df(domain)
                    Df[i,j] = np.max(np.abs(_range))
                    # result = opt.minimize_scalar(_df)
                    # if the function didn't minimize we raise a warning
                    # if not result['success']:
                    #     raise RuntimeWarning(
                    #         'one of the derivatives did not minimize')
                    # Df[i,j] = result['fun']

                # since there is never an edge between nodes that share
                # an origination we set this value to 0
                elif o_i == o_j:
                    Df[i,j] = 0

                # here we consider the edges between nodes
                else:
                    func = f[o_i,o_j]
                    def _df(x): return -1.*ag.elementwise_grad(func)(x)
                    _range = _df(domain)
                    Df[i,j] = np.max(np.abs(_range))
                    # plt.plot(domain,_range)
                    # plt.show()
                    # result = opt.minimize_scalar(_df)
                    # if not result['success']:
                    #     raise RuntimeWarning(
                    #         'one of the derivatives did not minimize')
                    # Df[i,j] = result['fun']

        return Df

    def eigen_centrality(self):
        """
        Returns:
            (dict):
                (keys): labels of the nodes
                (values): the eigen centrality of that node
        """

        # we shift the matrix to find the true dominant eigen value
        B = self.stability_matrix() + np.eye(self.n)
        eigs = la.eig(B)
        i = np.argmax(eigs[0])
        # we then extract the eigen vector associated to this value
        p = eigs[1][:,i]
        # normalize the vector so it sums to 1, i.e. turn it into a
        # probability vector
        p /= p.sum()
        ranks = {self.labeler[i]: np.real(p[i]) for i in range(self.n)}
        return ranks

    def spectral_radius(self):
        """
        Returns:
            (float): the spectral radius of the network based on the stability
                matrix
        """

        Df = self.stability_matrix()
        eigs = la.eig(Df)
        # find the eigen value with largest modulus, which is the spectral
        # radius
        return np.max(np.abs(eigs[0]))

    def structural_eigen_centrality(self):
        """
        Returns:
            (dict):
                (keys): labels of the nodes
                (values): the associated eigencentrality
        """

        # we shift the matrix to find the true dominant eigen value
        B = self.A + np.eye(self.n)
        eigs = la.eig(B)
        i = np.argmax(eigs[0])
        # we then extract the eigen vector associated to this value
        p = eigs[1][:,i]
        # normalize the vector so it sums to 1
        # i.e. turn it into a probability vector
        p /= p.sum()
        ranks = {self.labeler[i]: np.real(p[i]) for i in range(self.n)}
        return ranks

    def in_degree(self):
        labels = [self.labeler[i] for i in range(self.n)]
        return dict(zip(labels, np.sum(self.A, axis=1)))


    def detect_sync(self, iters=80, sync_tol=1e-2, otol=1e-1):
            """
            Determines which nodes in a network synchronize.

            Parameters:
                G (DirectedGraph): The DirectedGraph of interest
                iter_matrix (ndarray): mxn array containing the values of m
                    dynamic iterations of the n nodes of G
                iters (int): number of iterations to produce iter_matrix
                    (for use when iter_matrix is not explicitly passed in)
                sync_tol (float): tolerance for synchronization
                otol (float): tolerance for stability

            Returns:
                sync_communities (tuple): of the form ((community), bool),
                        where the bool represents if the community is stable
            """

            iter_matrix = self.iterate(iters, np.random.random(self.n)*10)
            # number of nodes in network
            n = iter_matrix.shape[1]

            # only check the last few rows for convergence
            A = iter_matrix[-5:, :]

            # tracks which nodes/communities have synchronized
            sync_communities = []
            sync_nodes = []

            for node in range(n):
                if node in sync_nodes:
                    continue
                else:
                    # sync_ind is a list of nodes synchronized with 'node'
                    _A = (A.T - A[:, node]).T
                    is_sync = np.all(np.isclose(_A, 0, atol=sync_tol), axis=0)
                    ind = np.where(is_sync)[0]
                    sync_ind = list(ind)
                    # track which nodes have already synchronized so we don't
                    # double check
                    sync_nodes.extend(np.ravel(sync_ind))
                    # track communities of synchronization
                    maping_func = lambda x: self.labeler[x]
                    sync_tup = tuple(map(maping_func, sync_ind))
                    is_close = np.isclose(A[:,node] - A[-1,node], 0, atol=otol)
                    is_conv = np.all(is_close)
                    sync_communities.append((sync_tup, is_conv))

            return sync_communities


    def network_vis(
            self, use_eqp=False, iter_matrix=False, spec_layout=False,
            lin=False, lin_dyn=None, title="Network Visualization",
            save_img=False, filename='network_viz',show=True):
        """
        Creates a visualization of the network G
        Parameters:
            G (DirectedGraph): A DirectedGraph object to visualize
            iter_matrix (ndarray): allows you to explicitly pass in the
                dynamics matrix of G. If left as False, then we run the
                dynamics simulation here
            spec_layout (bool): if False will display with random layout,
                otherwise it will use the spectral layout option
            lin (bool): Adds edge labels if the dynamics are linear
            lin_dyn (ndarray): the linear dynamics array
            title (str): Title of visualization
            save_img (bool): if True, saves the visualization with name
                'filename'
            filename (str): filename
        """

        if use_eqp:
            if self.colors == dict():
                self.coloring()
            self.colors
            group_dict = {}
<<<<<<< HEAD
            for color in colors.keys():
                for node in colors[color]:
                    group_dict[node] = color
=======
            for color in self.colors.keys():
                for node in self.colors[color]:
                    group_dict[self.labeler[node]] = color
>>>>>>> 61162b98

        else:
            # find synchronized communities
            communities = self.detect_sync(iters=80)

            # create a dictionary mapping each node to its community
            group_dict = {}
            for i in range(len(communities)):
                for node in communities[i][0]:
                    group_dict[node] = i

        # create (and relabel) a networkx graph object
        nxG = nx.relabel.relabel_nodes(nx.DiGraph(self.A.T), self.labeler)

        # set community membership as an attribute of nxG
        nx.set_node_attributes(nxG, group_dict, name='community')

        # list of community number in order of how the nodes are stored
        colors = [group_dict[node] for node in nxG.nodes()]

        plt.figure()

        if lin:
            # for display of edge dynamics (linear dynamics only)
            edge_weights = nx.get_edge_attributes(nxG, 'weight')
            # edit the edge weights to be the correct dynamics
            for edge in edge_weights:
                i = self.origination(self.indexer[edge[1]])
                j = self.origination(self.indexer[edge[0]])
                edge_weights[edge] = lin_dyn[i, j]



        if spec_layout:
            # draw the network
            nx.draw_networkx(nxG, pos=nx.drawing.spectral_layout(nxG),
                node_size=1000, arrowsize=20, node_color=colors,
                cmap=plt.cm.Set3)
            if lin:
                # add edge weights
                nx.draw_networkx_edge_labels(nxG,
                    nx.drawing.spectral_layout(nxG), edge_labels=edge_weights)

        else:
            # draw the network
            nx.draw_networkx(nxG, pos=nx.drawing.layout.planar_layout(nxG),
                node_size=1000, arrowsize=20, node_color=colors,
                cmap=plt.cm.Set3)
            if lin:
                # add edge weights
                nx.draw_networkx_edge_labels(nxG,
                    nx.drawing.layout.planar_layout(nxG),
                    edge_labels=edge_weights)

        plt.title(title)
        if save_img:
            plt.savefig(filename)
        if show:
            plt.show()

    def coloring(self):
        """
        This method uses an algorithm called input driven refinement that will
        find the unique coarsest equitable partition of a the graph associated
        with the network. This partition is based only on the structure of the
        graph, and is not based on other functional elements of the system.
        Returns:
            dict(int: list): a partition where each of the keys represents a
                unique color and the associated list a list of indices that
                are in the cluster
        """
        print('Coloring...',end=' ')
        #helper function for input driven refinement
        # @jit
        def _refine(color_dict):
            # initialize the lists and dictionaries that we need for the input
            # driven refinement

            final_colors = {}
            new_clusters = set()
            temp_new_clusters = []
            temp_trivial_clusters = set()
            # for every cluster we examine the inputs from every other cluster
            for color1 in color_dict.keys():
                for color2 in color_dict.keys():
                    # create a sub graph that is only of the
                    # two colors in question
                    sub_graph = self.A[color_dict[color1]][:,color_dict[color2]]
                    # the row sums will show the number of inputs
                    # from color2 to color1
                    inputs = np.sum(sub_graph, axis=1)
                    input_nums = set(inputs)
                    for num in input_nums:
                        cluster = np.where(inputs == num)[0]
                        # use relative indexing to find the correct nodes
                        cluster = set(color_dict[color1][cluster])
                        if cluster not in temp_new_clusters:
                            temp_new_clusters.append(cluster)
                            if len(cluster) == 1:
                                self.trivial_clusters.update(cluster)
                                temp_trivial_clusters.add(tuple(cluster))

            # remove trivial clusters from potential clusters\
            temp_new_clusters = {tuple(cluster - self.trivial_clusters) for cluster in temp_new_clusters}
            
            try:
                temp_new_clusters.remove(tuple())
            except:
                pass
            
            # for every node we find the smallest cluster containing that
            # node, and that is the cluster we submit for the new coloring
            for node in self.nontrivial_nodes:
                potential = None
                len_potential = np.inf
                for cluster in temp_new_clusters:
                    if node in cluster and len(cluster) < len_potential:
                        potential = cluster#.copy()
                        len_potential = len(potential)

                if potential not in new_clusters and potential is not None:
                    new_clusters.add(potential)

            # add trivial clusters back
            new_clusters.update(temp_trivial_clusters)

            # remove trivial clusters from nontrivial nodes for temporal improvement
            self.nontrivial_nodes -= self.trivial_clusters
            for i, cluster in enumerate(new_clusters):
                final_colors[i] = np.array(list(cluster))
            return final_colors


        # we begin by coloring all every node the same color
        next_colors = {0 : self.indices.copy()}

        # reset the attributes that influence the outcome of the algorithm
        self.trivial_clusters = set()
        self.nontrivial_nodes = set(self.indices)

        # we then iteratively apply input driven refinement to coarsen
        refine = True
        counter = 0
        while refine:
            counter += 1
            colors = _refine(next_colors)
            #if there are no new colors then the refinement is equivalent\
            next_colors = _refine(colors)
            if len(colors.keys()) == len(next_colors.keys()):
                refine = False
        self.colors = colors
        print('Done!')

    def color_checker(self):
        for color1 in self.colors.values():
            for color2 in self.colors.values():
                x = np.sum(self.A[color1][:,color2],axis=1)
                if not (x==x[0]).all():
                    return False
        return True<|MERGE_RESOLUTION|>--- conflicted
+++ resolved
@@ -25,7 +25,6 @@
     """
     Creates a directed graph that is meant to represent a dynamical network,
     both it's structure and dynamics
-
     Attributes:
         A (Square, ndarray): the adjecency matrix of a directed graph where
             A(i,j) is node i receiving from node j
@@ -38,7 +37,6 @@
         labeler (dict(int, str)): maps indices to labels
         indexer (dict(str, int)): maps labels to indices
         colors (dict(int, list(int))): cluster dictionary
-
     Methods:
         specialize()
         iterate()
@@ -94,7 +92,6 @@
         """
         Returns the original index, associated with the matrix valued dynamics
         function, of a given node index
-
         Parameters:
             i (int): the current index of a given node in self.A
         Returns:
@@ -112,7 +109,6 @@
     def set_dynamics(self):
         """
         Using a matrix valued function, set the dynamics of the network
-
         Implicit Parameters:
             f (nxn matrix valued function): this discribes the independent
                 influence the jth node has on the ith node it will use the
@@ -149,7 +145,6 @@
         """
         Model the dynamics on the network for iters timesteps given an intial
         condition
-
         Parameters
             iters (int): number of timsteps to be simulated
             initial_condition (ndarray): initial conditions of the nodes
@@ -192,7 +187,6 @@
         """
         Model the dynamics on the network for iters timesteps given an intial
         condition
-
         Parameters
             iters (int): number of timsteps to be simulated
             initial_condition (ndarray): initial conditions of the nodes
@@ -239,13 +233,12 @@
     def specialize(self, base, verbose=False,recolor=True):
         """
         Given a base set, specialize the adjacency matrix of a network
-
         Parameters:
             base (list, int or str): list of base nodes, the other nodes will
                 become the specialized set
             verbose (bool): print out key information as the code executes
         """
-        print('Specializing...',end=' ')
+
         # if the base was given as a list of nodes then we convert them to the
         # proper indexes
         if type(base[0]) == str:
@@ -323,12 +316,9 @@
             print(f'Paths from base node to base node:\n {temp_paths}\n')
             print(f'Number of nodes in the specialized matrix:\n {n_nodes}\n')
 
-        # the coloring must be set to none
-        self.colors = dict()
-
         if recolor:
             self.coloring()
-        print('Done!')
+
         return
 
     def _update_indexer(self):
@@ -357,10 +347,8 @@
         """
         Permutes the A matrix so that the base set corrosponds to the beginning
         set of rows and columns in A
-
         Parameters:
             base (list, int): a list of the indices of the base set
-
         Returns:
             None
         """
@@ -386,10 +374,8 @@
         """
         Creates a new matrix smallA that is the compressed adjacency matrix of
         A, each strongly connected component is represented as a single node
-
         Parameters:
             base_size (int): number of nodes in the base set
-
         Returns:
             smallA (ndarray, square): compressed adjacency matrix of A
             comp (dict, int: list(str)): a labling dictionary maping each node
@@ -439,11 +425,9 @@
         """
         Finds all the paths between the base nodes that pass through the
         specialization set in the compressed graph
-
         Parameters:
             smallA (ndarray): a compressed adjecency matrix
             base_size (int): number of nodes in the base set
-
         Returns:
             pressed_paths (list, list(str)): list of paths that pass through
                 the specialization set
@@ -463,7 +447,7 @@
                     new_size = len(mask) + 1
                     reducedA = np.zeros((new_size, new_size))
                     reducedA[:-1, :-1] = smallA[mask,:][:, mask]
-                    # remove in going edges from the base node and add to new
+                    # remove indoing edges from the base node and add to new
                     # node
                     reducedA[-1,:] = reducedA[0,:]
                     reducedA[0,:] = np.zeros(new_size)
@@ -496,7 +480,6 @@
         Given a path through the connected components of A, find every unique
         combination of edges between the components that can be followed to
         complete the given path
-
         Parameters:
             components (list, ):
         """
@@ -531,7 +514,6 @@
         """
         Produces the link needed to add a branch of stringly connected
         components to a graph with n_nodes
-
         Parameters:
             path (list, tuple): edges between component nodes
             n_nodes (int): number of nodes in the original graph
@@ -650,7 +632,7 @@
         Returns:
             (dict):
                 (keys): labels of the nodes
-                (values): the associated eigencentrality
+                (values): the associeated eigencentrality
         """
 
         # we shift the matrix to find the true dominant eigen value
@@ -673,7 +655,6 @@
     def detect_sync(self, iters=80, sync_tol=1e-2, otol=1e-1):
             """
             Determines which nodes in a network synchronize.
-
             Parameters:
                 G (DirectedGraph): The DirectedGraph of interest
                 iter_matrix (ndarray): mxn array containing the values of m
@@ -682,7 +663,6 @@
                     (for use when iter_matrix is not explicitly passed in)
                 sync_tol (float): tolerance for synchronization
                 otol (float): tolerance for stability
-
             Returns:
                 sync_communities (tuple): of the form ((community), bool),
                         where the bool represents if the community is stable
@@ -743,19 +723,11 @@
         """
 
         if use_eqp:
-            if self.colors == dict():
-                self.coloring()
-            self.colors
+            colors = self.colors
             group_dict = {}
-<<<<<<< HEAD
             for color in colors.keys():
                 for node in colors[color]:
-                    group_dict[node] = color
-=======
-            for color in self.colors.keys():
-                for node in self.colors[color]:
                     group_dict[self.labeler[node]] = color
->>>>>>> 61162b98
 
         else:
             # find synchronized communities
@@ -827,13 +799,12 @@
                 unique color and the associated list a list of indices that
                 are in the cluster
         """
-        print('Coloring...',end=' ')
+
         #helper function for input driven refinement
         # @jit
         def _refine(color_dict):
             # initialize the lists and dictionaries that we need for the input
             # driven refinement
-
             final_colors = {}
             new_clusters = set()
             temp_new_clusters = []
@@ -858,16 +829,16 @@
                                 self.trivial_clusters.update(cluster)
                                 temp_trivial_clusters.add(tuple(cluster))
 
-            # remove trivial clusters from potential clusters\
+            # remove trivial clusters from potential clusters
             temp_new_clusters = {tuple(cluster - self.trivial_clusters) for cluster in temp_new_clusters}
-            
+
             try:
                 temp_new_clusters.remove(tuple())
             except:
                 pass
-            
-            # for every node we find the smallest cluster containing that
-            # node, and that is the cluster we submit for the new coloring
+
+            # for every node we find the smallest cluster that contains that
+            # node and that is the cluster we submit for the new coloring
             for node in self.nontrivial_nodes:
                 potential = None
                 len_potential = np.inf
@@ -891,10 +862,6 @@
 
         # we begin by coloring all every node the same color
         next_colors = {0 : self.indices.copy()}
-
-        # reset the attributes that influence the outcome of the algorithm
-        self.trivial_clusters = set()
-        self.nontrivial_nodes = set(self.indices)
 
         # we then iteratively apply input driven refinement to coarsen
         refine = True
@@ -907,7 +874,7 @@
             if len(colors.keys()) == len(next_colors.keys()):
                 refine = False
         self.colors = colors
-        print('Done!')
+
 
     def color_checker(self):
         for color1 in self.colors.values():
